# Copyright 2023 Google LLC
#
# Licensed under the Apache License, Version 2.0 (the "License");
# you may not use this file except in compliance with the License.
# You may obtain a copy of the License at
#
#      http://www.apache.org/licenses/LICENSE-2.0
#
# Unless required by applicable law or agreed to in writing, software
# distributed under the License is distributed on an "AS IS" BASIS,
# WITHOUT WARRANTIES OR CONDITIONS OF ANY KIND, either express or implied.
# See the License for the specific language governing permissions and
# limitations under the License.

from collections.abc import Callable

import equinox as eqx
import jax
import jax.numpy as jnp
import jax.tree_util as jtu
from jaxtyping import Array, ArrayLike, Bool, PyTree  # pyright:ignore


def tree_where(
    pred: Bool[ArrayLike, ""], true: PyTree[ArrayLike], false: PyTree[ArrayLike]
) -> PyTree[Array]:
    keep = lambda a, b: jnp.where(pred, a, b)
    return jtu.tree_map(keep, true, false)


def resolve_rcond(rcond, n, m, dtype):
    if rcond is None:
        # This `2 *` is a heuristic: I have seen very rare failures without it, in ways
        # that seem to depend on JAX compilation state. (E.g. running unrelated JAX
        # computations beforehand, in a completely different JIT-compiled region, can
        # result in differences in the success/failure of the solve.)
        return 2 * jnp.finfo(dtype).eps * max(n, m)
    else:
        return jnp.where(rcond < 0, jnp.finfo(dtype).eps, rcond)


class NoneAux(eqx.Module, strict=True):
    fn: Callable

    def __call__(self, *args, **kwargs):
        return self.fn(*args, **kwargs), None


def jacobian(fn, in_size, out_size, holomorphic=False, has_aux=False, jac=None):
    if jac is None:
        # Heuristic for which is better in each case
        # These could probably be tuned a lot more.
        jac_fwd = (in_size < 100) or (in_size <= 1.5 * out_size)
    elif jac == "fwd":
        jac_fwd = True
    elif jac == "bwd":
        jac_fwd = False
    else:
        raise ValueError("`jac` should either be None, 'fwd', or 'bwd'.")
    if jac_fwd:
        return jax.jacfwd(fn, holomorphic=holomorphic, has_aux=has_aux)
    else:
        return jax.jacrev(fn, holomorphic=holomorphic, has_aux=has_aux)


def _asarray(dtype, x):
    return jnp.asarray(x, dtype=dtype)


# Work around JAX issue #15676
_asarray = jax.custom_jvp(_asarray, nondiff_argnums=(0,))


@_asarray.defjvp
def _asarray_jvp(dtype, x, tx):
    (x,) = x
    (tx,) = tx
    return _asarray(dtype, x), _asarray(dtype, tx)


def default_floating_dtype():
    if jax.config.jax_enable_x64:  # pyright: ignore
        return jnp.float64
    else:
        return jnp.float32


def inexact_asarray(x):
    dtype = jnp.result_type(x)
    if not jnp.issubdtype(jnp.result_type(x), jnp.inexact):
        dtype = default_floating_dtype()
    return _asarray(dtype, x)


def complex_to_real_dtype(dtype):
<<<<<<< HEAD
    return jnp.finfo(dtype).dtype
=======
    return jnp.finfo(dtype).dtype


def strip_weak_dtype(tree: PyTree) -> PyTree:
    return jtu.tree_map(
        lambda x: jax.ShapeDtypeStruct(x.shape, x.dtype, sharding=x.sharding)
        if type(x) is jax.ShapeDtypeStruct
        else x,
        tree,
    )


def structure_equal(x, y) -> bool:
    x = strip_weak_dtype(jax.eval_shape(lambda: x))
    y = strip_weak_dtype(jax.eval_shape(lambda: y))
    return eqx.tree_equal(x, y) is True
>>>>>>> 52f9d3f7
<|MERGE_RESOLUTION|>--- conflicted
+++ resolved
@@ -93,9 +93,6 @@
 
 
 def complex_to_real_dtype(dtype):
-<<<<<<< HEAD
-    return jnp.finfo(dtype).dtype
-=======
     return jnp.finfo(dtype).dtype
 
 
@@ -111,5 +108,4 @@
 def structure_equal(x, y) -> bool:
     x = strip_weak_dtype(jax.eval_shape(lambda: x))
     y = strip_weak_dtype(jax.eval_shape(lambda: y))
-    return eqx.tree_equal(x, y) is True
->>>>>>> 52f9d3f7
+    return eqx.tree_equal(x, y) is True